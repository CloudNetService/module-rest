/*
 * Copyright 2019-2024 CloudNetService team & contributors
 *
 * Licensed under the Apache License, Version 2.0 (the "License");
 * you may not use this file except in compliance with the License.
 * You may obtain a copy of the License at
 *
 *     http://www.apache.org/licenses/LICENSE-2.0
 *
 * Unless required by applicable law or agreed to in writing, software
 * distributed under the License is distributed on an "AS IS" BASIS,
 * WITHOUT WARRANTIES OR CONDITIONS OF ANY KIND, either express or implied.
 * See the License for the specific language governing permissions and
 * limitations under the License.
 */

package eu.cloudnetservice.ext.rest.api.annotation.parser.processor;

import com.google.common.net.HttpHeaders;
import com.google.common.net.MediaType;
import eu.cloudnetservice.ext.rest.api.HttpContext;
import eu.cloudnetservice.ext.rest.api.HttpHandler;
import eu.cloudnetservice.ext.rest.api.HttpRequest;
import eu.cloudnetservice.ext.rest.api.HttpResponseCode;
import eu.cloudnetservice.ext.rest.api.annotation.RequestTypedBody;
import eu.cloudnetservice.ext.rest.api.annotation.parser.AnnotationHandleExceptionBuilder;
import eu.cloudnetservice.ext.rest.api.annotation.parser.DefaultHttpAnnotationParser;
import eu.cloudnetservice.ext.rest.api.annotation.parser.HttpAnnotationProcessor;
import eu.cloudnetservice.ext.rest.api.annotation.parser.HttpAnnotationProcessorUtil;
import eu.cloudnetservice.ext.rest.api.codec.CodecLoader;
import eu.cloudnetservice.ext.rest.api.codec.DataformatCodec;
import eu.cloudnetservice.ext.rest.api.config.HttpHandlerConfig;
import eu.cloudnetservice.ext.rest.api.config.HttpHandlerInterceptor;
import eu.cloudnetservice.ext.rest.api.problem.ProblemDetail;
import java.lang.reflect.InvocationTargetException;
import java.lang.reflect.Method;
import java.lang.reflect.Parameter;
import java.nio.charset.Charset;
import java.nio.charset.StandardCharsets;
import lombok.NonNull;

public final class RequestTypedBodyProcessor implements HttpAnnotationProcessor {

  private static @NonNull Charset extractRequestCharsetOrUtf8(@NonNull HttpRequest request) {
    // get the content type header - if not present we just assume UTF8
    var contentType = request.headers().firstValue(HttpHeaders.CONTENT_TYPE);
    if (contentType == null) {
      return StandardCharsets.UTF_8;
    }

    try {
      var mediaType = MediaType.parse(contentType);
      return mediaType.charset().or(StandardCharsets.UTF_8);
    } catch (IllegalArgumentException exception) {
      return StandardCharsets.UTF_8;
    }
  }

  @Override
  public void buildPreprocessor(
    @NonNull HttpHandlerConfig.Builder config,
    @NonNull Method method,
    @NonNull Object handlerInstance
  ) {
    var hints = HttpAnnotationProcessorUtil.mapParameters(
      method,
      RequestTypedBody.class,
      (param, annotation) -> {
        var type = param.getParameterizedType();
        var deserializer = this.constructDeserializer(annotation.deserializationCodec(), method, param);

        return context -> {
          var request = context.request();
          var requestCharset = extractRequestCharsetOrUtf8(request);

          try {
            return deserializer.deserialize(requestCharset, type, request.bodyStream());
          } catch (Exception exception) {
            throw AnnotationHandleExceptionBuilder.forIssueDuringRequest(ProblemDetail.builder()
                .status(HttpResponseCode.BAD_REQUEST)
                .type("exception-during-decoding")
<<<<<<< HEAD
                .type("Exception during decoding")
=======
                .title("Exception during decoding")
>>>>>>> 1283ba93
                .detail("Unable to decode provided request body.")
                .build())
              .parameter(param)
              .handlerMethod(method)
              .debugIssueCause(exception)
<<<<<<< HEAD
=======
              .annotationType(RequestTypedBody.class)
              .debugDescription(
                String.format(
                  "Calling the deserializer of type %s with the request body raised an exception.",
                  deserializer.getClass()))
>>>>>>> 1283ba93
              .build();
          }
        };
      });
    config.addHandlerInterceptor(new HttpHandlerInterceptor() {
      @Override
      public boolean preProcess(
        @NonNull HttpContext context,
        @NonNull HttpHandler handler,
        @NonNull HttpHandlerConfig config
      ) {
        context.addInvocationHints(DefaultHttpAnnotationParser.PARAM_INVOCATION_HINT_KEY, hints);
        return true;
      }
    });
  }

  private @NonNull DataformatCodec constructDeserializer(
    @NonNull Class<? extends DataformatCodec> codecClass,
    @NonNull Method debugDeclaringMethod,
    @NonNull Parameter debugParameter
  ) {
    if (codecClass.isInterface()) {
      return CodecLoader.resolveCodec(codecClass);
    } else {
      try {
        // use the public no-args constructor in the codec class
        return codecClass.getConstructor().newInstance();
      } catch (NoSuchMethodException | IllegalAccessException exception) {
        throw AnnotationHandleExceptionBuilder.forIssueDuringRegistration()
          .parameter(debugParameter)
          .handlerMethod(debugDeclaringMethod)
          .annotationType(RequestTypedBody.class)
          .debugDescription("Codec class " + codecClass + " does not define a public no-args constructor")
          .build();
      } catch (InstantiationException | InvocationTargetException exception) {
        throw AnnotationHandleExceptionBuilder.forIssueDuringRegistration()
          .parameter(debugParameter)
          .handlerMethod(debugDeclaringMethod)
          .annotationType(RequestTypedBody.class)
          .debugIssueCause(exception)
          .debugDescription("Codec class " + codecClass + " threw exception during instantiation")
          .build();
      }
    }
  }
}<|MERGE_RESOLUTION|>--- conflicted
+++ resolved
@@ -79,24 +79,17 @@
             throw AnnotationHandleExceptionBuilder.forIssueDuringRequest(ProblemDetail.builder()
                 .status(HttpResponseCode.BAD_REQUEST)
                 .type("exception-during-decoding")
-<<<<<<< HEAD
-                .type("Exception during decoding")
-=======
                 .title("Exception during decoding")
->>>>>>> 1283ba93
                 .detail("Unable to decode provided request body.")
                 .build())
               .parameter(param)
               .handlerMethod(method)
               .debugIssueCause(exception)
-<<<<<<< HEAD
-=======
               .annotationType(RequestTypedBody.class)
               .debugDescription(
                 String.format(
                   "Calling the deserializer of type %s with the request body raised an exception.",
                   deserializer.getClass()))
->>>>>>> 1283ba93
               .build();
           }
         };
